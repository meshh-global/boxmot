[tool.poetry]
name = "boxmot"
version = "10.0.70"
description = "BoxMOT: pluggable SOTA tracking modules for segmentation, object detection and pose estimation models"
authors = ["Mikel Broström"]
license = "AGPL-3.0"
readme = "README.md"
classifiers = [
    'Development Status :: 4 - Beta',
    'Intended Audience :: Developers',
    'Intended Audience :: Education',
    'Intended Audience :: Science/Research',
    'License :: OSI Approved :: GNU Affero General Public License v3 or later (AGPLv3+)',
    'Programming Language :: Python :: 3',
    'Programming Language :: Python :: 3.8',
    'Programming Language :: Python :: 3.9',
    'Programming Language :: Python :: 3.10',
    'Programming Language :: Python :: 3.11',
    'Topic :: Software Development',
    'Topic :: Scientific/Engineering',
    'Topic :: Scientific/Engineering :: Artificial Intelligence',
    'Topic :: Scientific/Engineering :: Image Recognition',
    'Topic :: Scientific/Engineering :: Image Processing',
]
keywords = ["tracking", "tracking-by-detection", "machine-learning", "deep-learning", "vision", "ML", "DL", "AI", "YOLO"]


[tool.poetry.dependencies]
python = "^3.8"
filterpy = "^1.4.5"
gdown = "^5.1.0"
lapx = "^0.5.5"
loguru = "^0.7.2"
numpy = "1.24.4"
pyyaml = "^6.0.1"
regex = "^2024.0.0"
yacs = "^0.1.8"
scikit-learn = "^1.3.0"
pandas = "^2.0.0"
opencv-python = "^4.7.0"
ftfy = "^6.1.3"
gitpython = "^3.1.42"
torch = [
    {version = "^2.2.1", source="pypi", markers = "sys_platform == 'darwin'"},
<<<<<<< HEAD
    {version = "^2.2.1+cu113", markers = "sys_platform == 'linux'"},
    {version = "^2.2.1+cu113", markers = "sys_platform == 'win32'"}
]
torchvision = [
    {version = "^0.17.1", source="pypi", markers = "sys_platform == 'darwin'"},
    {version = "^0.17.1+cu113", markers = "sys_platform == 'linux'"},
    {version = "^0.17.1+cu113", markers = "sys_platform == 'win32'"}
]

[tool.poetry.group.cpu.dependencies]
torch = [
    {version = "^2.2.1", source="pypi", markers = "sys_platform == 'darwin'"},
    {version = "^2.2.1", source = "torchcpu", markers = "sys_platform == 'linux'"},
    {version = "^2.2.1", source = "torchcpu", markers = "sys_platform == 'win32'"}
]
torchvision = [
    {version = "^0.17.1", source="pypi", markers = "sys_platform == 'darwin'"},
    {version = "^0.17.1", source = "torchcpu", markers = "sys_platform == 'linux'"},
    {version = "^0.17.1", source = "torchcpu", markers = "sys_platform == 'win32'"}
]

[[tool.poetry.source]]
name = "torchcpu"
url = "https://download.pytorch.org/whl/cpu"
priority = "explicit"
=======
    {version = "^2.2.1+cu113", markers = "sys_platform == 'linux' or sys_platform == 'win32'"}
]
torchvision = [
    {version = "^0.17.1", source="pypi", markers = "sys_platform == 'darwin'"},
    {version = "^0.17.1+cu113", markers = "sys_platform == 'linux' or sys_platform == 'win32'"}
]
>>>>>>> 4fe2e956

[tool.poetry.group.cpu.dependencies]
torch = [
    {version = "^2.2.1", source="pypi", markers = "sys_platform == 'darwin'"},
    {version = "^2.2.1", source = "torchcpu", markers = "sys_platform == 'linux' or sys_platform == 'win32'"}
]
torchvision = [
    {version = "^0.17.1", source="pypi", markers = "sys_platform == 'darwin'"},
    {version = "^0.17.1", source = "torchcpu", markers = "sys_platform == 'linux' or sys_platform == 'win32'"}
]

[tool.poetry.group.test.dependencies]
pytest = "^8.0.2"
isort = "^5.13.2"
pytest-cov = "^4.1.0"


[tool.poetry.group.yolo.dependencies]
ultralytics = {git = "https://github.com/mikel-brostrom/ultralytics.git"}


[tool.poetry.group.export.dependencies]
onnx = "^1.15.0"
onnxsim = "^0.4.36"
openvino-dev = ">=2023.3,<2025.0"


[tool.poetry.group.evolve.dependencies]
optuna = "^3.5.0"
plotly = "^5.19.0"
joblib = "^1.3.2"


[[tool.poetry.source]]
name = "torchcpu"
url = "https://download.pytorch.org/whl/cpu"
priority = "explicit"


[build-system]
requires = ["poetry-core"]
build-backend = "poetry.core.masonry.api"


[tool.flake8]
max-line-length = 120
exclude = [".tox", "*.egg", "build", "temp"]
select = ["E", "W", "F"]
doctests = true
verbose = 2
format = "pylint"
ignore = ["E731", "F405", "E402", "W504", "W605", "E741"]<|MERGE_RESOLUTION|>--- conflicted
+++ resolved
@@ -42,7 +42,6 @@
 gitpython = "^3.1.42"
 torch = [
     {version = "^2.2.1", source="pypi", markers = "sys_platform == 'darwin'"},
-<<<<<<< HEAD
     {version = "^2.2.1+cu113", markers = "sys_platform == 'linux'"},
     {version = "^2.2.1+cu113", markers = "sys_platform == 'win32'"}
 ]
@@ -68,24 +67,7 @@
 name = "torchcpu"
 url = "https://download.pytorch.org/whl/cpu"
 priority = "explicit"
-=======
-    {version = "^2.2.1+cu113", markers = "sys_platform == 'linux' or sys_platform == 'win32'"}
-]
-torchvision = [
-    {version = "^0.17.1", source="pypi", markers = "sys_platform == 'darwin'"},
-    {version = "^0.17.1+cu113", markers = "sys_platform == 'linux' or sys_platform == 'win32'"}
-]
->>>>>>> 4fe2e956
 
-[tool.poetry.group.cpu.dependencies]
-torch = [
-    {version = "^2.2.1", source="pypi", markers = "sys_platform == 'darwin'"},
-    {version = "^2.2.1", source = "torchcpu", markers = "sys_platform == 'linux' or sys_platform == 'win32'"}
-]
-torchvision = [
-    {version = "^0.17.1", source="pypi", markers = "sys_platform == 'darwin'"},
-    {version = "^0.17.1", source = "torchcpu", markers = "sys_platform == 'linux' or sys_platform == 'win32'"}
-]
 
 [tool.poetry.group.test.dependencies]
 pytest = "^8.0.2"
@@ -109,12 +91,6 @@
 joblib = "^1.3.2"
 
 
-[[tool.poetry.source]]
-name = "torchcpu"
-url = "https://download.pytorch.org/whl/cpu"
-priority = "explicit"
-
-
 [build-system]
 requires = ["poetry-core"]
 build-backend = "poetry.core.masonry.api"
