# Mikel Broström 🔥 Yolo Tracking 🧾 AGPL-3.0 license

import argparse
import cv2
import numpy as np
from functools import partial
from pathlib import Path
import time
import os
import json
import boto3
from dotenv import load_dotenv
import signal
import atexit
import torch
import multiprocessing
from multiprocessing import Process, Queue
import logging
import yaml
import netifaces as ni

from boxmot import TRACKERS
from boxmot.tracker_zoo import create_tracker
from boxmot.utils import ROOT, WEIGHTS, TRACKER_CONFIGS
from boxmot.utils.checks import RequirementsChecker
<<<<<<< HEAD
from tracking.detectors import get_yolo_inferer
from tracking.detectors.stream_source import create_stream_source
=======
from tracking.detectors import (get_yolo_inferer, default_imgsz,
                                is_ultralytics_model, is_yolox_model)
>>>>>>> 3140e967

checker = RequirementsChecker()
checker.check_packages(('ultralytics @ git+https://github.com/mikel-brostrom/ultralytics.git', ))  # install

from ultralytics import YOLO
from ultralytics.utils.plotting import Annotator, colors
from ultralytics.data.utils import VID_FORMATS
from ultralytics.utils.plotting import save_one_box

# Set up logging
logging.basicConfig(level=logging.INFO, format='%(asctime)s - %(levelname)s - %(message)s')

def load_env_vars():
    """Load environment variables from .env file."""
    load_dotenv()

def upload_to_s3(file_path, bucket_name, object_name=None):
    """Upload a file to an S3 bucket

    :param file_path: File to upload
    :param bucket_name: Bucket to upload to
    :param object_name: S3 object name. If not specified then file_name is used
    :return: True if file was uploaded, else False
    """
    # If S3 object_name was not specified, use file_name
    if object_name is None:
        object_name = os.path.basename(file_path)

    # Upload the file
    s3_client = boto3.client('s3')
    try:
        s3_client.upload_file(file_path, bucket_name, object_name)
    except Exception as e:
        logging.error(f"Error uploading file to S3: {e}")
        return False
    return True

def on_predict_start(predictor, persist=False):
    """
    Initialize trackers for object tracking during prediction.

    Args:
        predictor (object): The predictor object to initialize trackers for.
        persist (bool, optional): Whether to persist the trackers if they already exist. Defaults to False.
    """

    assert predictor.custom_args.tracking_method in TRACKERS, \
        f"'{predictor.custom_args.tracking_method}' is not supported. Supported ones are {TRACKERS}"

    tracking_config = TRACKER_CONFIGS / (predictor.custom_args.tracking_method + '.yaml')
    trackers = []
    for i in range(predictor.dataset.bs):
        tracker = create_tracker(
            predictor.custom_args.tracking_method,
            tracking_config,
            predictor.custom_args.reid_model,
            predictor.device,
            predictor.custom_args.half,
            predictor.custom_args.per_class
        )
        # motion only modeles do not have
        if hasattr(tracker, 'model'):
            tracker.model.warmup()
        trackers.append(tracker)

    predictor.trackers = trackers

def save_output_process(args, output_file):
    """Save output file and upload to S3 if enabled"""
    logging.info(f"Saving output file: {output_file}")
    if args.s3_upload:
        load_env_vars()
        s3_bucket = os.getenv('S3_BUCKET')
        if s3_bucket:
            s3_object_name = f"detections/{os.path.basename(output_file)}"
            if upload_to_s3(output_file, s3_bucket, s3_object_name):
                logging.info(f"Successfully uploaded {output_file} to S3 bucket {s3_bucket} as {s3_object_name}")
            else:
                logging.error(f"Failed to upload {output_file} to S3")
        else:
            logging.warning("S3_BUCKET not found in .env file. Skipping S3 upload.")

@torch.no_grad()
def run(args):
<<<<<<< HEAD
    global output_file, save_process
    
    ul_models = ['yolov8', 'yolov9', 'yolov10', 'rtdetr', 'sam']
=======

    if args.imgsz is None:
        args.imgsz = default_imgsz(args.yolo_model)
>>>>>>> 3140e967

    yolo = YOLO(
        args.yolo_model if is_ultralytics_model(args.yolo_model)
        else 'yolov8n.pt',
    )

    # Use stream source if specified
    if args.stream_config:
        print(f"Stream config: {args.stream_config}")
        # Read from stream_config.yaml 
        with open(args.stream_config, 'r') as f:
            config = yaml.safe_load(f)
            local_ip = ni.ifaddresses(config['stream']['rcv_interface'])[ni.AF_INET][0]['addr']
            url = config['stream']['url'] #config['stream']['type'] + '://' + str(local_ip) + ':' + str(config['stream']['port'])
            source = url
            print(f"Stream source: {source}")
        # cap = cv2.VideoCapture(source)
       
        #cap = cv2.VideoCapture("http://10.11.0.8:8889/cam1/")
        cap = cv2.VideoCapture(source, cv2.CAP_FFMPEG)

<<<<<<< HEAD
    else:
        print(f"Source: {args.source}")
        source = args.source
        cap = cv2.VideoCapture(source)
=======
    if not is_ultralytics_model(args.yolo_model):
        # replace yolov8 model
        m = get_yolo_inferer(args.yolo_model)
        yolo_model = m(model=args.yolo_model, device=yolo.predictor.device,
                       args=yolo.predictor.args)
        yolo.predictor.model = yolo_model

        # If current model is YOLOX, change the preprocess and postprocess
        if is_yolox_model(args.yolo_model):
            # add callback to save image paths for further processing
            yolo.add_callback("on_predict_batch_start",
                              lambda p: yolo_model.update_im_paths(p))
            yolo.predictor.preprocess = (
                lambda imgs: yolo_model.preprocess(im=imgs))
            yolo.predictor.postprocess = (
                lambda preds, im, im0s:
                yolo_model.postprocess(preds=preds, im=im, im0s=im0s))
>>>>>>> 3140e967

    print(f"Source: {source}")

    # Create a single output file for all detections with timestamp in the filename
    start_timestamp = time.strftime("%Y%m%d_%H%M%S")
    output_dir = os.path.join(args.project, args.name)
    os.makedirs(output_dir, exist_ok=True)
    output_file = os.path.join(output_dir, f'detections_{start_timestamp}.txt')
    
    logging.info(f"Output file will be created at: {output_file}")
    
    last_process_time = time.time()
    fps_interval = 0.95  # 1 second interval for 1 FPS

    # Create the file even if no detections are made
    with open(output_file, 'w') as f:
        f.write("Timestamp,Number of people detected,IDs,Confidence levels\n")

    while cap.isOpened():
        success, frame = cap.read()
        if not success:
            logging.error("Failed to read frame")
            break

        current_time = time.time()

        if cv2.waitKey(25) & 0xFF == ord('q'):
            break
        
        # Process frame only if 1 second has passed since the last processed frame
        if current_time - last_process_time >= fps_interval:
            last_process_time = current_time
            logging.info("tracking frame: ")
            logging.info(frame)
            results = yolo.track(frame, persist=True, verbose=False, conf=args.conf, iou=args.iou, 
                                 classes=args.classes, agnostic_nms=args.agnostic_nms, 
                                 tracker=args.tracking_method)

            for r in results:
                img = r.plot()

                # Get current timestamp
                timestamp = time.strftime("%Y-%m-%d %H:%M:%S")

                # Write detections to the single output file
                if args.save_txt:
                    try:
                        with open(output_file, 'a') as f:
                            # Get detections for people (assuming class 0 is person)
                            people_detections = [box for box in r.boxes if int(box.cls) == 0]
                            num_people = len(people_detections)
                            
                            # Get IDs for each detection
                            ids = [int(box.id.item()) if box.id is not None else -1 for box in people_detections]
                            
                            # Get confidence levels for each detection
                            confidence_levels = [round(float(box.conf),2) for box in people_detections]
                            
                            # Convert IDs and confidence levels to JSON strings
                            ids_json = json.dumps(ids)
                            confidence_json = json.dumps(confidence_levels)
                            
                            f.write(f"{timestamp},{num_people},{ids_json},{confidence_json}\n")
                        logging.info(f"Wrote detection at {timestamp}: {num_people} people, IDs: {ids_json}, confidence levels: {confidence_json}")
                    except Exception as e:
                        logging.error(f"Error writing to file: {e}")

                if args.show:
                    cv2.imshow('BoxMOT', img)     
                    key = cv2.waitKey(1) & 0xFF
                    if key == ord(' ') or key == ord('q'):
                        break

    cap.release()
    cv2.destroyAllWindows()

    logging.info(f"Tracking completed. Output file: {output_file}")
    
    # Start the save_output process
    save_process = Process(target=save_output_process, args=(args, output_file))
    save_process.start()
    save_process.join(timeout=60)  # Wait for up to 60 seconds for the process to complete

def handle_exit(signum, frame):
    """Handle exit signals."""
    logging.info("Received exit signal. Saving output...")
    try:
        if 'save_process' in globals() and save_process.is_alive():
            logging.info("Waiting for save process to complete...")
            save_process.join(timeout=60)  # Wait for up to 60 seconds
            if save_process.is_alive():
                logging.warning("Save process did not complete in time. Terminating...")
                save_process.terminate()
                save_process.join()
        else:
            logging.info("Starting save process...")
            save_process = Process(target=save_output_process, args=(opt, output_file))
            save_process.start()
            save_process.join(timeout=60)  # Wait for up to 60 seconds
            if save_process.is_alive():
                logging.warning("Save process did not complete in time. Terminating...")
                save_process.terminate()
                save_process.join()
    except NameError:
        logging.error("Output file not created yet. Exiting without saving.")
    except Exception as e:
        logging.error(f"Error during exit: {e}")
    finally:
        exit(0)

def parse_opt():
    
    parser = argparse.ArgumentParser()
    parser.add_argument('--yolo-model', type=Path, default=WEIGHTS / 'yolov8n',
                        help='yolo model path')
    parser.add_argument('--reid-model', type=Path, default=WEIGHTS / 'osnet_x0_25_msmt17.pt',
                        help='reid model path')
    parser.add_argument('--tracking-method', type=str, default='DeepOCSORT',
                        help='DeepOCSORT, botsort, strongsort, ocsort, bytetrack, imprassoc')
    parser.add_argument('--source', type=str, default='0',
                        help='file/dir/URL/glob, 0 for webcam')
    parser.add_argument('--imgsz', '--img', '--img-size', nargs='+', type=int, default=None,
                        help='inference size h,w')
    parser.add_argument('--conf', type=float, default=0.5,
                        help='confidence threshold')
    parser.add_argument('--iou', type=float, default=0.7,
                        help='intersection over union (IoU) threshold for NMS')
    parser.add_argument('--device', default='',
                        help='cuda device, i.e. 0 or 0,1,2,3 or cpu')
    parser.add_argument('--show', action='store_true',
                        help='display tracking video results')
    parser.add_argument('--save', action='store_true',
                        help='save video tracking results')
    # class 0 is person, 1 is bycicle, 2 is car... 79 is oven
    parser.add_argument('--classes', nargs='+', type=int,
                        help='filter by class: --classes 0, or --classes 0 2 3')
    parser.add_argument('--project', default=ROOT / 'runs' / 'track',
                        help='save results to project/name')
    parser.add_argument('--name', default='exp',
                        help='save results to project/name')
    parser.add_argument('--exist-ok', action='store_true',
                        help='existing project/name ok, do not increment')
    parser.add_argument('--half', action='store_true',
                        help='use FP16 half-precision inference')
    parser.add_argument('--vid-stride', type=int, default=1,
                        help='video frame-rate stride')
    parser.add_argument('--show-labels', action='store_false',
                        help='either show all or only bboxes')
    parser.add_argument('--show-conf', action='store_false',
                        help='hide confidences when show')
    parser.add_argument('--show-trajectories', action='store_true',
                        help='show confidences')
    parser.add_argument('--save-txt', action='store_true',
                        help='save tracking results in a txt file')
    parser.add_argument('--save-id-crops', action='store_true',
                        help='save each crop to its respective id folder')
    parser.add_argument('--line-width', default=None, type=int,
                        help='The line width of the bounding boxes. If None, it is scaled to the image size.')
    parser.add_argument('--per-class', default=False, action='store_true',
                        help='not mix up classes when tracking')
    parser.add_argument('--verbose', default=True, action='store_true',
                        help='print results per frame')
    parser.add_argument('--agnostic-nms', default=False, action='store_true',
                        help='class-agnostic NMS')
    parser.add_argument('--s3-upload', action='store_true',
                        help='upload output file to S3 bucket specified in .env file')
    parser.add_argument('--stream-config', type=str, default=None, 
                        help='path to YAML config file for stream source (RTP or UDP)')

    opt = parser.parse_args()
    return opt


if __name__ == "__main__":
    multiprocessing.set_start_method('spawn')
    opt = parse_opt()
    signal.signal(signal.SIGINT, handle_exit)
    signal.signal(signal.SIGTERM, handle_exit)
    atexit.register(lambda: handle_exit(None, None))
    run(opt)<|MERGE_RESOLUTION|>--- conflicted
+++ resolved
@@ -23,13 +23,8 @@
 from boxmot.tracker_zoo import create_tracker
 from boxmot.utils import ROOT, WEIGHTS, TRACKER_CONFIGS
 from boxmot.utils.checks import RequirementsChecker
-<<<<<<< HEAD
-from tracking.detectors import get_yolo_inferer
-from tracking.detectors.stream_source import create_stream_source
-=======
 from tracking.detectors import (get_yolo_inferer, default_imgsz,
                                 is_ultralytics_model, is_yolox_model)
->>>>>>> 3140e967
 
 checker = RequirementsChecker()
 checker.check_packages(('ultralytics @ git+https://github.com/mikel-brostrom/ultralytics.git', ))  # install
@@ -114,15 +109,12 @@
 
 @torch.no_grad()
 def run(args):
-<<<<<<< HEAD
     global output_file, save_process
     
-    ul_models = ['yolov8', 'yolov9', 'yolov10', 'rtdetr', 'sam']
-=======
+    # ul_models = ['yolov8', 'yolov9', 'yolov10', 'rtdetr', 'sam']
 
     if args.imgsz is None:
         args.imgsz = default_imgsz(args.yolo_model)
->>>>>>> 3140e967
 
     yolo = YOLO(
         args.yolo_model if is_ultralytics_model(args.yolo_model)
@@ -144,12 +136,11 @@
         #cap = cv2.VideoCapture("http://10.11.0.8:8889/cam1/")
         cap = cv2.VideoCapture(source, cv2.CAP_FFMPEG)
 
-<<<<<<< HEAD
     else:
         print(f"Source: {args.source}")
         source = args.source
         cap = cv2.VideoCapture(source)
-=======
+
     if not is_ultralytics_model(args.yolo_model):
         # replace yolov8 model
         m = get_yolo_inferer(args.yolo_model)
@@ -167,9 +158,9 @@
             yolo.predictor.postprocess = (
                 lambda preds, im, im0s:
                 yolo_model.postprocess(preds=preds, im=im, im0s=im0s))
->>>>>>> 3140e967
-
-    print(f"Source: {source}")
+
+    # store custom args in predictor
+    yolo.predictor.custom_args = args
 
     # Create a single output file for all detections with timestamp in the filename
     start_timestamp = time.strftime("%Y%m%d_%H%M%S")
