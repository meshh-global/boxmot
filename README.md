--- conflicted
+++ resolved
@@ -44,13 +44,6 @@
 
 </details>
 
-<<<<<<< HEAD
-* Added YOLOv9 and YOLOv10 support
-* Hyperparameter search for all trackers using RayTune (July 2024)
-* Added Improved Association Pipeline Tracker by [rolson24](https://github.com/rolson24) in [#1527](https://github.com/mikel-brostrom/boxmot/pull/1527) (July 2024)
-* Added support for RTP stream input (August 2024)
-=======
->>>>>>> 3140e967
 
 
 ## Why BOXMOT?
